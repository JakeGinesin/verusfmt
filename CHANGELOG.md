# Unreleased

<<<<<<< HEAD
* Support parsing `opens_invariants` with specific concrete sets
=======
* Improved handling of comments around clauses/stanzas
  - Each comment now maintains loyalty to the clause the user picked it to stay with, rather than automatically migrating to the previous clause in the presence of `assert ... by { ... }`-style constructs
* Support parsing for const generic literals
>>>>>>> b642edcf

# v0.4.1

* Minor fix to prevent panic on formatting files containing unbalanced parentheses in strings/chars/...

# v0.4.0

* Handle comments inside `&&&`/`|||`-bulleted blocks better

# v0.3.8

* Support dividing statement lists into clauses/stanzas

# v0.3.7

* Support attributes in `broadcast group`s

# v0.3.6

* Support parsing empty requires/ensures/... clauses

# v0.3.5

* Fix incorrect parsing of string literals containing "verus!{"
* Support automatic formatting of the `seq!` macro

# v0.3.4

* Support const generic arguments

# v0.3.3

* Introduce `--update` to update to latest Verusfmt easily
  - Only works on [pre-built binaries](https://github.com/verus-lang/verusfmt?tab=readme-ov-file#installing-and-using-verusfmt), the recommended way to install verusfmt.

# v0.3.2

* Support automatic formatting of the `calc!` macro
* Support for named iterators in `for` loops

# v0.3.1

* Support generic argument binding
  - Useful for associated type constraints, such as `trait Foo<T>: Bar<V = Baz<T>>`

# v0.3.0

* Support attributes on `broadcast group` items
* Improve styling of `broadcast use`s, ensuring trailing newline
* Add support for the `no_unwind` clause on functions

# v0.2.11

* Improve handling of `rustfmt.toml` for non-`verus!` code
  - Rather than picking up `rustfmt.toml` based on working directory, it is now picked up based on the file being formatted. This now matches the search that `rustfmt` itself does.

# v0.2.10

* Add support for `broadcast proof`, `broadcast group`, and `broadcast use` (see [verus#1022](https://github.com/verus-lang/verus/pull/1022))

# v0.2.9

* Add support for `invariant_except_break` clauses, recently added to Verus
* Support arbitrary permutation of clauses in loops, rather than a pre-specified order

# v0.2.8

* Add support for `for` loops with invariants, recently added to Verus
* Improve parsing of range expressions (e.g., `0..(1 + 2)`) that start "float-like"

# v0.2.7

* Improve `verus!{ ... }` macro collapsing inside indented contexts (#39)

# v0.2.6

* When running verusfmt on multiple files, continue attempting files even if one in the middle fails (#37)
* Fix collection of idempotency issues caused by rustfmt (#38)
  - rustfmt would modify code inside of `verus! { ... }` after verusfmt has already formatted it in certain cases
  - Verusfmt now prevents rustfmt from modifying code inside the Verus macro, through a collapse/expand operation  

# v0.2.5

* Fix `FnSpec` parsing
  - Despite Verus having deprecated `FnSpec` with the introduction of `spec_fn`, verusfmt still supports it for projects on older Verus
* Fix idempotency issue of macro-items inside `verus!` inside in-file `mod`ules
* Fix multi-line inline comment treatment
  - Only treat multi-line comments as inline if the entire comment is on a single line

# v0.2.4

* Move verusfmt to the verus-lang organization: https://github.com/verus-lang/verusfmt

# v0.2.3

* Don't drop "?" or "~" from type bounds

# v0.2.2

* Allow (bare) trigger attributes to be inline, rather than always on their own line

# v0.2.1

* Add support for new `spec_fn`
* Update handling for `fn_trait_types`
* Add support for `const` params
* Add support for `opens_invariants`
* Improve handling of complex self-params (e.g., `tracked '&a self`)
* Introduce `#[verusfmt::skip]` (#31)
* Add support for new `->` and `matches` expressions (#32)

# v0.2.0

* Reduce collapsing of various multiple single-line comments
* Fixed extra spaces in if-expressions with negation (#24)
* Fixed precedence for quantifiers and `&&&` and `|||` (#26)
* Handle macro call statements (#27)
* Improved handling of non-inline single-line comments (#28)

# v0.1.6

* Treat comments inside function signatures as inline by default

# v0.1.5

* Improved output for `--check`

# v0.1.4

Initial public release!<|MERGE_RESOLUTION|>--- conflicted
+++ resolved
@@ -1,12 +1,9 @@
 # Unreleased
 
-<<<<<<< HEAD
-* Support parsing `opens_invariants` with specific concrete sets
-=======
 * Improved handling of comments around clauses/stanzas
   - Each comment now maintains loyalty to the clause the user picked it to stay with, rather than automatically migrating to the previous clause in the presence of `assert ... by { ... }`-style constructs
 * Support parsing for const generic literals
->>>>>>> b642edcf
+* Support parsing `opens_invariants` with specific concrete sets
 
 # v0.4.1
 
