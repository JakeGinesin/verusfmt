# Unreleased

<<<<<<< HEAD
* Support parsing for const generic literals
=======
* Improved handling of comments around clauses/stanzas
  - Each comment now maintains loyalty to the clause the user picked it to stay with, rather than automatically migrating to the previous clause in the presence of `assert ... by { ... }`-style constructs
>>>>>>> da59e942

# v0.4.1

* Minor fix to prevent panic on formatting files containing unbalanced parentheses in strings/chars/...

# v0.4.0

* Handle comments inside `&&&`/`|||`-bulleted blocks better

# v0.3.8

* Support dividing statement lists into clauses/stanzas

# v0.3.7

* Support attributes in `broadcast group`s

# v0.3.6

* Support parsing empty requires/ensures/... clauses

# v0.3.5

* Fix incorrect parsing of string literals containing "verus!{"
* Support automatic formatting of the `seq!` macro

# v0.3.4

* Support const generic arguments

# v0.3.3

* Introduce `--update` to update to latest Verusfmt easily
  - Only works on [pre-built binaries](https://github.com/verus-lang/verusfmt?tab=readme-ov-file#installing-and-using-verusfmt), the recommended way to install verusfmt.

# v0.3.2

* Support automatic formatting of the `calc!` macro
* Support for named iterators in `for` loops

# v0.3.1

* Support generic argument binding
  - Useful for associated type constraints, such as `trait Foo<T>: Bar<V = Baz<T>>`

# v0.3.0

* Support attributes on `broadcast group` items
* Improve styling of `broadcast use`s, ensuring trailing newline
* Add support for the `no_unwind` clause on functions

# v0.2.11

* Improve handling of `rustfmt.toml` for non-`verus!` code
  - Rather than picking up `rustfmt.toml` based on working directory, it is now picked up based on the file being formatted. This now matches the search that `rustfmt` itself does.

# v0.2.10

* Add support for `broadcast proof`, `broadcast group`, and `broadcast use` (see [verus#1022](https://github.com/verus-lang/verus/pull/1022))

# v0.2.9

* Add support for `invariant_except_break` clauses, recently added to Verus
* Support arbitrary permutation of clauses in loops, rather than a pre-specified order

# v0.2.8

* Add support for `for` loops with invariants, recently added to Verus
* Improve parsing of range expressions (e.g., `0..(1 + 2)`) that start "float-like"

# v0.2.7

* Improve `verus!{ ... }` macro collapsing inside indented contexts (#39)

# v0.2.6

* When running verusfmt on multiple files, continue attempting files even if one in the middle fails (#37)
* Fix collection of idempotency issues caused by rustfmt (#38)
  - rustfmt would modify code inside of `verus! { ... }` after verusfmt has already formatted it in certain cases
  - Verusfmt now prevents rustfmt from modifying code inside the Verus macro, through a collapse/expand operation  

# v0.2.5

* Fix `FnSpec` parsing
  - Despite Verus having deprecated `FnSpec` with the introduction of `spec_fn`, verusfmt still supports it for projects on older Verus
* Fix idempotency issue of macro-items inside `verus!` inside in-file `mod`ules
* Fix multi-line inline comment treatment
  - Only treat multi-line comments as inline if the entire comment is on a single line

# v0.2.4

* Move verusfmt to the verus-lang organization: https://github.com/verus-lang/verusfmt

# v0.2.3

* Don't drop "?" or "~" from type bounds

# v0.2.2

* Allow (bare) trigger attributes to be inline, rather than always on their own line

# v0.2.1

* Add support for new `spec_fn`
* Update handling for `fn_trait_types`
* Add support for `const` params
* Add support for `opens_invariants`
* Improve handling of complex self-params (e.g., `tracked '&a self`)
* Introduce `#[verusfmt::skip]` (#31)
* Add support for new `->` and `matches` expressions (#32)

# v0.2.0

* Reduce collapsing of various multiple single-line comments
* Fixed extra spaces in if-expressions with negation (#24)
* Fixed precedence for quantifiers and `&&&` and `|||` (#26)
* Handle macro call statements (#27)
* Improved handling of non-inline single-line comments (#28)

# v0.1.6

* Treat comments inside function signatures as inline by default

# v0.1.5

* Improved output for `--check`

# v0.1.4

Initial public release!<|MERGE_RESOLUTION|>--- conflicted
+++ resolved
@@ -1,11 +1,8 @@
 # Unreleased
 
-<<<<<<< HEAD
-* Support parsing for const generic literals
-=======
 * Improved handling of comments around clauses/stanzas
   - Each comment now maintains loyalty to the clause the user picked it to stay with, rather than automatically migrating to the previous clause in the presence of `assert ... by { ... }`-style constructs
->>>>>>> da59e942
+* Support parsing for const generic literals
 
 # v0.4.1
 
